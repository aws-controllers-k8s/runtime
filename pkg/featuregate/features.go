// Copyright Amazon.com Inc. or its affiliates. All Rights Reserved.
//
// Licensed under the Apache License, Version 2.0 (the "License"). You may
// not use this file except in compliance with the License. A copy of the
// License is located at
//
//     http://aws.amazon.com/apache2.0/
//
// or in the "license" file accompanying this file. This file is distributed
// on an "AS IS" BASIS, WITHOUT WARRANTIES OR CONDITIONS OF ANY KIND, either
// express or implied. See the License for the specific language governing
// permissions and limitations under the License.

// Package featuregate provides a simple mechanism for managing feature gates
// in ACK controllers. It allows for default gates to be defined and
// optionally overridden.
package featuregate

const (
<<<<<<< HEAD
	ReadOnly = "ReadOnly"
=======
	// TeamLevelCARM is a feature gate for enabling CARM for team-level resources.
	TeamLevelCARM = "TeamLevelCARM"

	// ServiceLevelCARM is a feature gate for enabling CARM for service-level resources.
	ServiceLevelCARM = "ServiceLevelCARM"
>>>>>>> b52262f6
)

// defaultACKFeatureGates is a map of feature names to Feature structs
// representing the default feature gates for ACK controllers.
var defaultACKFeatureGates = FeatureGates{
	// Set feature gates here
<<<<<<< HEAD
	ReadOnly: {Stage: Alpha, Enabled: false},
=======
	TeamLevelCARM:    {Stage: Alpha, Enabled: false},
	ServiceLevelCARM: {Stage: Alpha, Enabled: false},
>>>>>>> b52262f6
}

// FeatureStage represents the development stage of a feature.
type FeatureStage string

const (
	// Alpha represents a feature in early testing, potentially unstable.
	// Alpha features may be removed or changed at any time and are disabled
	// by default.
	Alpha FeatureStage = "alpha"

	// Beta represents a feature in advanced testing, more stable than alpha.
	// Beta features are enabled by default.
	Beta FeatureStage = "beta"

	// GA represents a feature that is generally available and stable.
	GA FeatureStage = "ga"
)

// Feature represents a single feature gate with its properties.
type Feature struct {
	// Stage indicates the current development stage of the feature.
	Stage FeatureStage

	// Enabled determines if the feature is enabled.
	Enabled bool
}

// FeatureGates is a map representing a set of feature gates.
type FeatureGates map[string]Feature

// IsEnabled checks if a feature with the given name is enabled.
// It returns true if the feature exists and is enabled, false
// otherwise.
func (fg FeatureGates) IsEnabled(name string) bool {
	feature, ok := fg[name]
	return ok && feature.Enabled
}

// GetFeature retrieves a feature by its name.
// It returns the Feature struct and a boolean indicating whether the
// feature was found.
func (fg FeatureGates) GetFeature(name string) (Feature, bool) {
	feature, ok := fg[name]
	return feature, ok
}

// GetFeatureNames returns a slice of feature names in the FeatureGates
// instance.
func (fg FeatureGates) GetFeatureNames() []string {
	names := make([]string, 0, len(fg))
	for name := range fg {
		names = append(names, name)
	}
	return names
}

// GetDefaultFeatureGates returns a new FeatureGates instance initialized with the default feature set.
// This function should be used when no overrides are needed.
func GetDefaultFeatureGates() FeatureGates {
	gates := make(FeatureGates)
	for name, feature := range defaultACKFeatureGates {
		gates[name] = feature
	}
	return gates
}

// GetFeatureGatesWithOverrides returns a new FeatureGates instance with the default features,
// but with the provided overrides applied. This allows for runtime configuration of feature gates.
func GetFeatureGatesWithOverrides(featureGateOverrides map[string]bool) FeatureGates {
	gates := GetDefaultFeatureGates()
	for name, enabled := range featureGateOverrides {
		if feature, ok := gates[name]; ok {
			feature.Enabled = enabled
			gates[name] = feature
		}
	}
	return gates
}<|MERGE_RESOLUTION|>--- conflicted
+++ resolved
@@ -17,27 +17,22 @@
 package featuregate
 
 const (
-<<<<<<< HEAD
 	ReadOnly = "ReadOnly"
-=======
+  
 	// TeamLevelCARM is a feature gate for enabling CARM for team-level resources.
 	TeamLevelCARM = "TeamLevelCARM"
 
 	// ServiceLevelCARM is a feature gate for enabling CARM for service-level resources.
 	ServiceLevelCARM = "ServiceLevelCARM"
->>>>>>> b52262f6
 )
 
 // defaultACKFeatureGates is a map of feature names to Feature structs
 // representing the default feature gates for ACK controllers.
 var defaultACKFeatureGates = FeatureGates{
 	// Set feature gates here
-<<<<<<< HEAD
-	ReadOnly: {Stage: Alpha, Enabled: false},
-=======
+	ReadOnly:         {Stage: Alpha, Enabled: false},
 	TeamLevelCARM:    {Stage: Alpha, Enabled: false},
 	ServiceLevelCARM: {Stage: Alpha, Enabled: false},
->>>>>>> b52262f6
 }
 
 // FeatureStage represents the development stage of a feature.
